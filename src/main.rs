use actix_web::{get, middleware, web, App, HttpResponse, HttpServer, Responder, Result};
mod api;
mod bookapi;
use api::Douban;
use bookapi::DoubanBookApi;
use serde::Deserialize;
use std::env;
use structopt::StructOpt;

#[get("/")]
async fn index() -> impl Responder {
    HttpResponse::Ok()
        .content_type("text/html; charset=utf-8")
        .body(
            r#"
       接口列表：<br/>
       /movies?q={movie_name}<br/>
       /movies?q={movie_name}&type=full<br/>
       /movies/{sid}<br/>
       /movies/{sid}/celebrities<br/>
       /celebrities/{cid}<br/>
       /photo/{sid}<br/>
       /book?q={book_name}<br/>
       /book/{sid}<br/>
    "#,
        )
}

#[get("/movies")]
async fn movies(
    query: web::Query<Search>,
    douban_api: web::Data<Douban>,
    opt: web::Data<Opt>,
) -> Result<String> {
    if query.q.is_empty() {
        return Ok("[]".to_string());
    }

    let count = query.count.unwrap_or(0);
    if query.search_type.as_ref().unwrap_or(&String::new()) == "full" {
        let result = douban_api.search_full(&query.q, count).await.unwrap();
        Ok(serde_json::to_string(&result).unwrap())
    } else {
        let result = douban_api
            .search(&query.q, count, &opt.proxy)
            .await
            .unwrap();
        Ok(serde_json::to_string(&result).unwrap())
    }
}

/// {sid} - deserializes to a String
#[get("/movies/{sid}")]
async fn movie(path: web::Path<String>, douban_api: web::Data<Douban>) -> Result<String> {
    let sid = path.into_inner();
    let result = douban_api.get_movie_info(&sid).await.unwrap();
    Ok(serde_json::to_string(&result).unwrap())
}

#[get("/movies/{sid}/celebrities")]
async fn celebrities(path: web::Path<String>, douban_api: web::Data<Douban>) -> Result<String> {
    let sid = path.into_inner();
    let result = douban_api.get_celebrities(&sid).await.unwrap();
    Ok(serde_json::to_string(&result).unwrap())
}

#[get("/celebrities/{id}")]
async fn celebrity(path: web::Path<String>, douban_api: web::Data<Douban>) -> Result<String> {
    let id = path.into_inner();
    let result = douban_api.get_celebrity(&id).await.unwrap();
    Ok(serde_json::to_string(&result).unwrap())
}

#[get("/photo/{sid}")]
async fn photo(path: web::Path<String>, douban_api: web::Data<Douban>) -> Result<String> {
    let sid = path.into_inner();
    let result = douban_api.get_wallpaper(&sid).await.unwrap();
    Ok(serde_json::to_string(&result).unwrap())
}

#[get("/book")]
async fn books(
    query: web::Query<Search>,
    book_api: web::Data<DoubanBookApi>
) -> Result<String> {
    if query.q.is_empty() {
        return Ok("[]".to_string());
    }
    let count = query.count.unwrap_or(2);
    let result = book_api.search(&query.q, count).await.unwrap();
    Ok(serde_json::to_string(&result).unwrap())
}

#[get("/book/{sid}")]
async fn book(path: web::Path<String>, book_api: web::Data<DoubanBookApi>) -> Result<String> {
    let sid = path.into_inner();
    match book_api.get_book_info(&sid).await {
        Ok(info) => Ok(serde_json::to_string(&info).unwrap()),
        Err(e) => Err(actix_web::error::ErrorInternalServerError(e)),
    }
}

#[get("/proxy")]
async fn proxy(query: web::Query<Proxy>, douban_api: web::Data<Douban>) -> impl Responder {
    let resp = douban_api.proxy_img(&query.url).await.unwrap();
    let content_type = resp.headers().get("content-type").unwrap();
    HttpResponse::build(resp.status())
        .append_header(("content-type", content_type))
        .body(resp.bytes().await.unwrap())
}

#[actix_web::main]
async fn main() -> std::io::Result<()> {
    env::set_var("RUST_LOG", "actix_web=debug,actix_server=info");
    env_logger::init();
    let opt = Opt::from_args();
    let douban = Douban::new(opt.limit);

    HttpServer::new(move || {
        App::new()
            .wrap(middleware::Logger::new("%a \"%r\" %s %b %T"))
<<<<<<< HEAD
            .app_data(web::Data::new(douban.clone()))
=======
            .app_data(web::Data::new(Douban::new()))
            .app_data(web::Data::new(DoubanBookApi::new()))
>>>>>>> 89b617b6
            .app_data(web::Data::new(Opt::from_args()))
            .service(index)
            .service(movies)
            .service(movie)
            .service(celebrities)
            .service(celebrity)
            .service(photo)
            .service(book)
            .service(books)
            .service(proxy)
    })
        .bind((opt.host, opt.port))?
        .run()
        .await
}

#[derive(StructOpt, Debug)]
#[structopt(name = "douban-api-rs")]
struct Opt {
    /// Listen host
    #[structopt(long, default_value = "0.0.0.0")]
    host: String,
    /// Listen port
    #[structopt(short, long, default_value = "8080")]
    port: u16,
    #[structopt(short = "I", long, default_value = "")]
    proxy: String,
    #[structopt(long, default_value = "3")]
    limit: usize,
}

#[derive(Deserialize)]
struct Search {
    pub q: String,
    #[serde(alias = "type")]
    pub search_type: Option<String>,
    pub count: Option<i32>,
}

#[derive(Deserialize)]
struct Proxy {
    pub url: String,
}<|MERGE_RESOLUTION|>--- conflicted
+++ resolved
@@ -119,12 +119,8 @@
     HttpServer::new(move || {
         App::new()
             .wrap(middleware::Logger::new("%a \"%r\" %s %b %T"))
-<<<<<<< HEAD
             .app_data(web::Data::new(douban.clone()))
-=======
-            .app_data(web::Data::new(Douban::new()))
             .app_data(web::Data::new(DoubanBookApi::new()))
->>>>>>> 89b617b6
             .app_data(web::Data::new(Opt::from_args()))
             .service(index)
             .service(movies)
