--- conflicted
+++ resolved
@@ -3,8 +3,6 @@
 on: push
 
 jobs:
-<<<<<<< HEAD
-=======
   linux:
     runs-on: ubuntu-latest
     strategy:
@@ -50,7 +48,6 @@
           overwrite: true
           tag: ${{ github.ref }}
 
->>>>>>> 49897c81
   macos:
     runs-on: macos-latest
     strategy:
@@ -72,9 +69,6 @@
       - name: Archive binary
         run: |
           cd target/${{ matrix.target }}/release
-<<<<<<< HEAD
-          tar czvf douban-api-rs-${{ matrix.target }}.tar.gz douban-api-rs
-=======
           gtar czvf douban-api-rs-${{ matrix.target }}.tar.gz douban-api-rs
           cd -
       - name: Upload binary to GitHub Release
@@ -108,7 +102,6 @@
         run: |
           cd target/${{ matrix.target }}/release
           makecab douban-api-rs.exe douban-api-rs-${{ matrix.target }}.zip 
->>>>>>> 49897c81
           cd -
       - name: Upload binary artifacts
         uses: actions/upload-artifact@v2
